/*
Copyright The Velero Contributors.

Licensed under the Apache License, Version 2.0 (the "License");
you may not use this file except in compliance with the License.
You may obtain a copy of the License at

    http://www.apache.org/licenses/LICENSE-2.0

Unless required by applicable law or agreed to in writing, software
distributed under the License is distributed on an "AS IS" BASIS,
WITHOUT WARRANTIES OR CONDITIONS OF ANY KIND, either express or implied.
See the License for the specific language governing permissions and
limitations under the License.
*/

package nodeagent

import (
	"context"
	"fmt"
	"math"
	"net/http"
	"os"
	"strings"
	"time"

	"github.com/bombsimon/logrusr/v3"
	"github.com/pkg/errors"
	"github.com/prometheus/client_golang/prometheus/promhttp"
	"github.com/sirupsen/logrus"
	"github.com/spf13/cobra"
	corev1api "k8s.io/api/core/v1"
	storagev1api "k8s.io/api/storage/v1"
	metav1 "k8s.io/apimachinery/pkg/apis/meta/v1"
	"k8s.io/apimachinery/pkg/fields"
	"k8s.io/apimachinery/pkg/labels"
	"k8s.io/apimachinery/pkg/runtime"
	"k8s.io/apimachinery/pkg/types"
	"k8s.io/apimachinery/pkg/util/sets"
	"k8s.io/client-go/kubernetes"
	"k8s.io/klog/v2"
	"k8s.io/utils/clock"
	ctrl "sigs.k8s.io/controller-runtime"
	"sigs.k8s.io/controller-runtime/pkg/cache"
	ctrlclient "sigs.k8s.io/controller-runtime/pkg/client"
	"sigs.k8s.io/controller-runtime/pkg/manager"

	snapshotv1client "github.com/kubernetes-csi/external-snapshotter/client/v7/clientset/versioned"

	"github.com/vmware-tanzu/velero/internal/credentials"
	velerov1api "github.com/vmware-tanzu/velero/pkg/apis/velero/v1"
	velerov2alpha1api "github.com/vmware-tanzu/velero/pkg/apis/velero/v2alpha1"
	"github.com/vmware-tanzu/velero/pkg/buildinfo"
	"github.com/vmware-tanzu/velero/pkg/client"
	"github.com/vmware-tanzu/velero/pkg/cmd"
	"github.com/vmware-tanzu/velero/pkg/cmd/util/signals"
	"github.com/vmware-tanzu/velero/pkg/constant"
	"github.com/vmware-tanzu/velero/pkg/controller"
	"github.com/vmware-tanzu/velero/pkg/datapath"
	"github.com/vmware-tanzu/velero/pkg/metrics"
	"github.com/vmware-tanzu/velero/pkg/nodeagent"
	"github.com/vmware-tanzu/velero/pkg/repository"
	"github.com/vmware-tanzu/velero/pkg/util/filesystem"
	"github.com/vmware-tanzu/velero/pkg/util/kube"
	"github.com/vmware-tanzu/velero/pkg/util/logging"

	cacheutil "k8s.io/client-go/tools/cache"
)

var (
	scheme = runtime.NewScheme()
)

const (
	// the port where prometheus metrics are exposed
	defaultMetricsAddress = ":8085"

<<<<<<< HEAD
	// defaultCredentialsDirectory is the path on disk where credential
	// files will be written to
	defaultCredentialsDirectory = "/tmp/credentials"
=======
	defaultHostPodsPath = "/host_pods"
>>>>>>> 2390bc8e

	defaultResourceTimeout         = 10 * time.Minute
	defaultDataMoverPrepareTimeout = 30 * time.Minute
	defaultDataPathConcurrentNum   = 1
)

type nodeAgentServerConfig struct {
	metricsAddress          string
	resourceTimeout         time.Duration
	dataMoverPrepareTimeout time.Duration
	nodeAgentConfig         string
}

func NewServerCommand(f client.Factory) *cobra.Command {
	logLevelFlag := logging.LogLevelFlag(logrus.InfoLevel)
	formatFlag := logging.NewFormatFlag()
	config := nodeAgentServerConfig{
		metricsAddress:          defaultMetricsAddress,
		resourceTimeout:         defaultResourceTimeout,
		dataMoverPrepareTimeout: defaultDataMoverPrepareTimeout,
	}

	command := &cobra.Command{
		Use:    "server",
		Short:  "Run the velero node-agent server",
		Long:   "Run the velero node-agent server",
		Hidden: true,
		Run: func(c *cobra.Command, args []string) {
			logLevel := logLevelFlag.Parse()
			logrus.Infof("Setting log-level to %s", strings.ToUpper(logLevel.String()))

			logger := logging.DefaultMergeLogger(logLevel, formatFlag.Parse())
			logger.Infof("Starting Velero node-agent server %s (%s)", buildinfo.Version, buildinfo.FormattedGitSHA())

			f.SetBasename(fmt.Sprintf("%s-%s", c.Parent().Name(), c.Name()))
			s, err := newNodeAgentServer(logger, f, config)
			cmd.CheckError(err)

			s.run()
		},
	}

	command.Flags().Var(logLevelFlag, "log-level", fmt.Sprintf("The level at which to log. Valid values are %s.", strings.Join(logLevelFlag.AllowedValues(), ", ")))
	command.Flags().Var(formatFlag, "log-format", fmt.Sprintf("The format for log output. Valid values are %s.", strings.Join(formatFlag.AllowedValues(), ", ")))
	command.Flags().DurationVar(&config.resourceTimeout, "resource-timeout", config.resourceTimeout, "How long to wait for resource processes which are not covered by other specific timeout parameters. Default is 10 minutes.")
	command.Flags().DurationVar(&config.dataMoverPrepareTimeout, "data-mover-prepare-timeout", config.dataMoverPrepareTimeout, "How long to wait for preparing a DataUpload/DataDownload. Default is 30 minutes.")
	command.Flags().StringVar(&config.metricsAddress, "metrics-address", config.metricsAddress, "The address to expose prometheus metrics")
	command.Flags().StringVar(&config.nodeAgentConfig, "node-agent-configmap", config.nodeAgentConfig, "The name of ConfigMap containing node-agent configurations.")

	return command
}

type nodeAgentServer struct {
	logger            logrus.FieldLogger
	ctx               context.Context
	cancelFunc        context.CancelFunc
	fileSystem        filesystem.Interface
	mgr               manager.Manager
	metrics           *metrics.ServerMetrics
	metricsAddress    string
	namespace         string
	nodeName          string
	config            nodeAgentServerConfig
	kubeClient        kubernetes.Interface
	csiSnapshotClient *snapshotv1client.Clientset
	dataPathMgr       *datapath.Manager
	dataPathConfigs   *nodeagent.Configs
}

func newNodeAgentServer(logger logrus.FieldLogger, factory client.Factory, config nodeAgentServerConfig) (*nodeAgentServer, error) {
	ctx, cancelFunc := context.WithCancel(context.Background())

	clientConfig, err := factory.ClientConfig()
	if err != nil {
		cancelFunc()
		return nil, err
	}

	ctrl.SetLogger(logrusr.New(logger))
	klog.SetLogger(logrusr.New(logger)) // klog.Logger is used by k8s.io/client-go

	if err := velerov1api.AddToScheme(scheme); err != nil {
		cancelFunc()
		return nil, err
	}
	if err := velerov2alpha1api.AddToScheme(scheme); err != nil {
		cancelFunc()
		return nil, err
	}
	if err := corev1api.AddToScheme(scheme); err != nil {
		cancelFunc()
		return nil, err
	}
	if err := storagev1api.AddToScheme(scheme); err != nil {
		cancelFunc()
		return nil, err
	}

	nodeName := os.Getenv("NODE_NAME")

	// use a field selector to filter to only pods scheduled on this node.
	cacheOption := cache.Options{
		ByObject: map[ctrlclient.Object]cache.ByObject{
			&corev1api.Pod{}: {
				Field: fields.Set{"spec.nodeName": nodeName}.AsSelector(),
			},
			&velerov1api.PodVolumeBackup{}: {
				Field: fields.Set{"metadata.namespace": factory.Namespace()}.AsSelector(),
			},
			&velerov1api.PodVolumeRestore{}: {
				Field: fields.Set{"metadata.namespace": factory.Namespace()}.AsSelector(),
			},
			&velerov2alpha1api.DataUpload{}: {
				Field: fields.Set{"metadata.namespace": factory.Namespace()}.AsSelector(),
			},
			&velerov2alpha1api.DataDownload{}: {
				Field: fields.Set{"metadata.namespace": factory.Namespace()}.AsSelector(),
			},
			&corev1api.Event{}: {
				Field: fields.Set{"metadata.namespace": factory.Namespace()}.AsSelector(),
			},
		},
	}

	var mgr manager.Manager
	retry := 10
	for {
		mgr, err = ctrl.NewManager(clientConfig, ctrl.Options{
			Scheme: scheme,
			Cache:  cacheOption,
		})
		if err == nil {
			break
		}

		retry--
		if retry == 0 {
			break
		}

		logger.WithError(err).Warn("Failed to create controller manager, need retry")

		time.Sleep(time.Second)
	}

	if err != nil {
		cancelFunc()
		return nil, errors.Wrap(err, "error creating controller manager")
	}

	s := &nodeAgentServer{
		logger:         logger,
		ctx:            ctx,
		cancelFunc:     cancelFunc,
		fileSystem:     filesystem.NewFileSystem(),
		mgr:            mgr,
		config:         config,
		namespace:      factory.Namespace(),
		nodeName:       nodeName,
		metricsAddress: config.metricsAddress,
	}

	// the cache isn't initialized yet when "validatePodVolumesHostPath" is called, the client returned by the manager cannot
	// be used, so we need the kube client here
	s.kubeClient, err = factory.KubeClient()
	if err != nil {
		return nil, err
	}
	if err := s.validatePodVolumesHostPath(s.kubeClient); err != nil {
		return nil, err
	}

	s.csiSnapshotClient, err = snapshotv1client.NewForConfig(clientConfig)
	if err != nil {
		return nil, err
	}

	s.getDataPathConfigs()
	s.dataPathMgr = datapath.NewManager(s.getDataPathConcurrentNum(defaultDataPathConcurrentNum))

	return s, nil
}

func (s *nodeAgentServer) run() {
	signals.CancelOnShutdown(s.cancelFunc, s.logger)

	go func() {
		metricsMux := http.NewServeMux()
		metricsMux.Handle("/metrics", promhttp.Handler())
		s.logger.Infof("Starting metric server for node agent at address [%s]", s.metricsAddress)
		server := &http.Server{
			Addr:              s.metricsAddress,
			Handler:           metricsMux,
			ReadHeaderTimeout: 3 * time.Second,
		}
		if err := server.ListenAndServe(); err != nil {
			s.logger.Fatalf("Failed to start metric server for node agent at [%s]: %v", s.metricsAddress, err)
		}
	}()
	s.metrics = metrics.NewNodeMetrics()
	s.metrics.RegisterAllMetrics()
	s.metrics.InitMetricsForNode(s.nodeName)

	s.markInProgressCRsFailed()

	s.logger.Info("Starting controllers")

	credentialFileStore, err := credentials.NewNamespacedFileStore(
		s.mgr.GetClient(),
		s.namespace,
		credentials.DefaultStoreDirectory(),
		filesystem.NewFileSystem(),
	)
	if err != nil {
		s.logger.Fatalf("Failed to create credentials file store: %v", err)
	}

	credSecretStore, err := credentials.NewNamespacedSecretStore(s.mgr.GetClient(), s.namespace)
	if err != nil {
		s.logger.Fatalf("Failed to create secret file store: %v", err)
	}

	credentialGetter := &credentials.CredentialGetter{FromFile: credentialFileStore, FromSecret: credSecretStore}
	repoEnsurer := repository.NewEnsurer(s.mgr.GetClient(), s.logger, s.config.resourceTimeout)
	pvbReconciler := controller.NewPodVolumeBackupReconciler(s.mgr.GetClient(), s.kubeClient, s.dataPathMgr, repoEnsurer,
		credentialGetter, s.nodeName, s.mgr.GetScheme(), s.metrics, s.logger)

	if err := pvbReconciler.SetupWithManager(s.mgr); err != nil {
		s.logger.Fatal(err, "unable to create controller", "controller", constant.ControllerPodVolumeBackup)
	}

	if err = controller.NewPodVolumeRestoreReconciler(s.mgr.GetClient(), s.kubeClient, s.dataPathMgr, repoEnsurer, credentialGetter, s.logger).SetupWithManager(s.mgr); err != nil {
		s.logger.WithError(err).Fatal("Unable to create the pod volume restore controller")
	}

	var loadAffinity *kube.LoadAffinity
	if s.dataPathConfigs != nil && len(s.dataPathConfigs.LoadAffinity) > 0 {
		loadAffinity = s.dataPathConfigs.LoadAffinity[0]
		s.logger.Infof("Using customized loadAffinity %v", loadAffinity)
	}

	var backupPVCConfig map[string]nodeagent.BackupPVC
	if s.dataPathConfigs != nil && s.dataPathConfigs.BackupPVCConfig != nil {
		backupPVCConfig = s.dataPathConfigs.BackupPVCConfig
		s.logger.Infof("Using customized backupPVC config %v", backupPVCConfig)
	}

	podResources := corev1api.ResourceRequirements{}
	if s.dataPathConfigs != nil && s.dataPathConfigs.PodResources != nil {
		if res, err := kube.ParseResourceRequirements(s.dataPathConfigs.PodResources.CPURequest, s.dataPathConfigs.PodResources.MemoryRequest, s.dataPathConfigs.PodResources.CPULimit, s.dataPathConfigs.PodResources.MemoryLimit); err != nil {
			s.logger.WithError(err).Warn("Pod resource requirements are invalid, ignore")
		} else {
			podResources = res
			s.logger.Infof("Using customized pod resource requirements %v", s.dataPathConfigs.PodResources)
		}
	}

	dataUploadReconciler := controller.NewDataUploadReconciler(
		s.mgr.GetClient(),
		s.mgr,
		s.kubeClient,
		s.csiSnapshotClient.SnapshotV1(),
		s.dataPathMgr,
		loadAffinity,
		backupPVCConfig,
		podResources,
		clock.RealClock{},
		s.nodeName,
		s.config.dataMoverPrepareTimeout,
		s.logger,
		s.metrics,
	)
	if err = dataUploadReconciler.SetupWithManager(s.mgr); err != nil {
		s.logger.WithError(err).Fatal("Unable to create the data upload controller")
	}

	var restorePVCConfig nodeagent.RestorePVC
	if s.dataPathConfigs != nil && s.dataPathConfigs.RestorePVCConfig != nil {
		restorePVCConfig = *s.dataPathConfigs.RestorePVCConfig
		s.logger.Infof("Using customized restorePVC config %v", restorePVCConfig)
	}

	dataDownloadReconciler := controller.NewDataDownloadReconciler(s.mgr.GetClient(), s.mgr, s.kubeClient, s.dataPathMgr, restorePVCConfig, podResources, s.nodeName, s.config.dataMoverPrepareTimeout, s.logger, s.metrics)
	if err = dataDownloadReconciler.SetupWithManager(s.mgr); err != nil {
		s.logger.WithError(err).Fatal("Unable to create the data download controller")
	}

	go func() {
		if err := s.waitCacheForResume(); err != nil {
			s.logger.WithError(err).Error("Failed to wait cache for resume, will not resume DU/DD")
			return
		}

		if err := dataUploadReconciler.AttemptDataUploadResume(s.ctx, s.logger.WithField("node", s.nodeName), s.namespace); err != nil {
			s.logger.WithError(errors.WithStack(err)).Error("Failed to attempt data upload resume")
		}

		if err := dataDownloadReconciler.AttemptDataDownloadResume(s.ctx, s.logger.WithField("node", s.nodeName), s.namespace); err != nil {
			s.logger.WithError(errors.WithStack(err)).Error("Failed to attempt data download resume")
		}
	}()

	s.logger.Info("Controllers starting...")

	if err := s.mgr.Start(ctrl.SetupSignalHandler()); err != nil {
		s.logger.Fatal("Problem starting manager", err)
	}
}

func (s *nodeAgentServer) waitCacheForResume() error {
	podInformer, err := s.mgr.GetCache().GetInformer(s.ctx, &corev1api.Pod{})
	if err != nil {
		return errors.Wrap(err, "error getting pod informer")
	}

	duInformer, err := s.mgr.GetCache().GetInformer(s.ctx, &velerov2alpha1api.DataUpload{})
	if err != nil {
		return errors.Wrap(err, "error getting du informer")
	}

	ddInformer, err := s.mgr.GetCache().GetInformer(s.ctx, &velerov2alpha1api.DataDownload{})
	if err != nil {
		return errors.Wrap(err, "error getting dd informer")
	}

	if !cacheutil.WaitForCacheSync(s.ctx.Done(), podInformer.HasSynced, duInformer.HasSynced, ddInformer.HasSynced) {
		return errors.New("error waiting informer synced")
	}

	return nil
}

// validatePodVolumesHostPath validates that the pod volumes path contains a
// directory for each Pod running on this node
func (s *nodeAgentServer) validatePodVolumesHostPath(client kubernetes.Interface) error {
	files, err := s.fileSystem.ReadDir(nodeagent.HostPodVolumeMountPath())
	if err != nil {
		if errors.Is(err, os.ErrNotExist) {
			s.logger.Warnf("Pod volumes host path [%s] doesn't exist, fs-backup is disabled", nodeagent.HostPodVolumeMountPath())
			return nil
		}
		return errors.Wrap(err, "could not read pod volumes host path")
	}

	// create a map of directory names inside the pod volumes path
	dirs := sets.NewString()
	for _, f := range files {
		if f.IsDir() {
			dirs.Insert(f.Name())
		}
	}

	pods, err := client.CoreV1().Pods("").List(s.ctx, metav1.ListOptions{FieldSelector: fmt.Sprintf("spec.nodeName=%s,status.phase=Running", s.nodeName)})
	if err != nil {
		return errors.WithStack(err)
	}

	valid := true
	for _, pod := range pods.Items {
		dirName := string(pod.GetUID())

		// if the pod is a mirror pod, the directory name is the hash value of the
		// mirror pod annotation
		if hash, ok := pod.GetAnnotations()[corev1api.MirrorPodAnnotationKey]; ok {
			dirName = hash
		}

		if !dirs.Has(dirName) {
			valid = false
			s.logger.WithFields(logrus.Fields{
				"pod":  fmt.Sprintf("%s/%s", pod.GetNamespace(), pod.GetName()),
				"path": nodeagent.HostPodVolumeMountPath() + "/" + dirName,
			}).Debug("could not find volumes for pod in host path")
		}
	}

	if !valid {
		return errors.New("unexpected directory structure for host-pods volume, ensure that the host-pods volume corresponds to the pods subdirectory of the kubelet root directory")
	}

	return nil
}

// if there is a restarting during the reconciling of pvbs/pvrs/etc, these CRs may be stuck in progress status
// markInProgressCRsFailed tries to mark the in progress CRs as failed when starting the server to avoid the issue
func (s *nodeAgentServer) markInProgressCRsFailed() {
	// the function is called before starting the controller manager, the embedded client isn't ready to use, so create a new one here
	client, err := ctrlclient.New(s.mgr.GetConfig(), ctrlclient.Options{Scheme: s.mgr.GetScheme()})
	if err != nil {
		s.logger.WithError(errors.WithStack(err)).Error("failed to create client")
		return
	}

	s.markInProgressPVBsFailed(client)

	s.markInProgressPVRsFailed(client)
}

func (s *nodeAgentServer) markInProgressPVBsFailed(client ctrlclient.Client) {
	pvbs := &velerov1api.PodVolumeBackupList{}
	if err := client.List(s.ctx, pvbs, &ctrlclient.ListOptions{Namespace: s.namespace}); err != nil {
		s.logger.WithError(errors.WithStack(err)).Error("failed to list podvolumebackups")
		return
	}
	for i, pvb := range pvbs.Items {
		if pvb.Status.Phase != velerov1api.PodVolumeBackupPhaseInProgress {
			s.logger.Debugf("the status of podvolumebackup %q is %q, skip", pvb.GetName(), pvb.Status.Phase)
			continue
		}
		if pvb.Spec.Node != s.nodeName {
			s.logger.Debugf("the node of podvolumebackup %q is %q, not %q, skip", pvb.GetName(), pvb.Spec.Node, s.nodeName)
			continue
		}

		if err := controller.UpdatePVBStatusToFailed(s.ctx, client, &pvbs.Items[i],
			fmt.Errorf("found a podvolumebackup with status %q during the server starting, mark it as %q", velerov1api.PodVolumeBackupPhaseInProgress, velerov1api.PodVolumeBackupPhaseFailed),
			"", time.Now(), s.logger); err != nil {
			s.logger.WithError(errors.WithStack(err)).Errorf("failed to patch podvolumebackup %q", pvb.GetName())
			continue
		}
		s.logger.WithField("podvolumebackup", pvb.GetName()).Warn(pvb.Status.Message)
	}
}

func (s *nodeAgentServer) markInProgressPVRsFailed(client ctrlclient.Client) {
	pvrs := &velerov1api.PodVolumeRestoreList{}
	if err := client.List(s.ctx, pvrs, &ctrlclient.ListOptions{Namespace: s.namespace}); err != nil {
		s.logger.WithError(errors.WithStack(err)).Error("failed to list podvolumerestores")
		return
	}
	for i, pvr := range pvrs.Items {
		if pvr.Status.Phase != velerov1api.PodVolumeRestorePhaseInProgress {
			s.logger.Debugf("the status of podvolumerestore %q is %q, skip", pvr.GetName(), pvr.Status.Phase)
			continue
		}

		pod := &corev1api.Pod{}
		if err := client.Get(s.ctx, types.NamespacedName{
			Namespace: pvr.Spec.Pod.Namespace,
			Name:      pvr.Spec.Pod.Name,
		}, pod); err != nil {
			s.logger.WithError(errors.WithStack(err)).Errorf("failed to get pod \"%s/%s\" of podvolumerestore %q",
				pvr.Spec.Pod.Namespace, pvr.Spec.Pod.Name, pvr.GetName())
			continue
		}
		if pod.Spec.NodeName != s.nodeName {
			s.logger.Debugf("the node of pod referenced by podvolumerestore %q is %q, not %q, skip", pvr.GetName(), pod.Spec.NodeName, s.nodeName)
			continue
		}

		if err := controller.UpdatePVRStatusToFailed(s.ctx, client, &pvrs.Items[i],
			fmt.Sprintf("get a podvolumerestore with status %q during the server starting, mark it as %q", velerov1api.PodVolumeRestorePhaseInProgress, velerov1api.PodVolumeRestorePhaseFailed),
			time.Now(), s.logger); err != nil {
			s.logger.WithError(errors.WithStack(err)).Errorf("failed to patch podvolumerestore %q", pvr.GetName())
			continue
		}
		s.logger.WithField("podvolumerestore", pvr.GetName()).Warn(pvr.Status.Message)
	}
}

var getConfigsFunc = nodeagent.GetConfigs

func (s *nodeAgentServer) getDataPathConfigs() {
	if s.config.nodeAgentConfig == "" {
		s.logger.Info("No node-agent configMap is specified")
		return
	}

	configs, err := getConfigsFunc(s.ctx, s.namespace, s.kubeClient, s.config.nodeAgentConfig)
	if err != nil {
		s.logger.WithError(err).Warnf("Failed to get node agent configs from configMap %s, ignore it", s.config.nodeAgentConfig)
		return
	}

	s.dataPathConfigs = configs
}

func (s *nodeAgentServer) getDataPathConcurrentNum(defaultNum int) int {
	configs := s.dataPathConfigs

	if configs == nil || configs.LoadConcurrency == nil {
		s.logger.Infof("Concurrency configs are not found, use the default number %v", defaultNum)
		return defaultNum
	}

	globalNum := configs.LoadConcurrency.GlobalConfig

	if globalNum <= 0 {
		s.logger.Warnf("Global number %v is invalid, use the default value %v", globalNum, defaultNum)
		globalNum = defaultNum
	}

	if len(configs.LoadConcurrency.PerNodeConfig) == 0 {
		return globalNum
	}

	curNode, err := s.kubeClient.CoreV1().Nodes().Get(s.ctx, s.nodeName, metav1.GetOptions{})
	if err != nil {
		s.logger.WithError(err).Warnf("Failed to get node info for %s, use the global number %v", s.nodeName, globalNum)
		return globalNum
	}

	concurrentNum := math.MaxInt32

	for _, rule := range configs.LoadConcurrency.PerNodeConfig {
		selector, err := metav1.LabelSelectorAsSelector(&(rule.NodeSelector))
		if err != nil {
			s.logger.WithError(err).Warnf("Failed to parse rule with label selector %s, skip it", rule.NodeSelector.String())
			continue
		}

		if rule.Number <= 0 {
			s.logger.Warnf("Rule with label selector %s is with an invalid number %v, skip it", rule.NodeSelector.String(), rule.Number)
			continue
		}

		if selector.Matches(labels.Set(curNode.GetLabels())) {
			if concurrentNum > rule.Number {
				concurrentNum = rule.Number
			}
		}
	}

	if concurrentNum == math.MaxInt32 {
		s.logger.Infof("Per node number for node %s is not found, use the global number %v", s.nodeName, globalNum)
		concurrentNum = globalNum
	} else {
		s.logger.Infof("Use the per node number %v over global number %v for node %s", concurrentNum, globalNum, s.nodeName)
	}

	return concurrentNum
}<|MERGE_RESOLUTION|>--- conflicted
+++ resolved
@@ -75,14 +75,6 @@
 const (
 	// the port where prometheus metrics are exposed
 	defaultMetricsAddress = ":8085"
-
-<<<<<<< HEAD
-	// defaultCredentialsDirectory is the path on disk where credential
-	// files will be written to
-	defaultCredentialsDirectory = "/tmp/credentials"
-=======
-	defaultHostPodsPath = "/host_pods"
->>>>>>> 2390bc8e
 
 	defaultResourceTimeout         = 10 * time.Minute
 	defaultDataMoverPrepareTimeout = 30 * time.Minute
